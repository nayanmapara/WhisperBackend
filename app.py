--- conflicted
+++ resolved
@@ -124,7 +124,6 @@
 @app.route('/api/send_emails', methods=['POST'])
 def send_emails():
     """
-<<<<<<< HEAD
     Send emails to all recipients based on the specified type (e.g., 'Student' or 'WorkPermit') provided in the request body. Each type will have its own subject and HTML content.
     """
 
@@ -137,15 +136,6 @@
     for data in data_list:
         email_type = data.get('type')  # 'Student' or 'WorkPermit'
         email_data = data.get('email_data')  # JSON with HTML content and subject
-=======
-    Send emails to all recipients of a specified type. (e.g., 'Student' or 'WorkPermit')
-
-    To Update:
-    - Sending emails to all recipients with respect to thier type.
-    """
-
-    data = request.json
->>>>>>> f46b5f13
 
         if not email_type or not email_data:
             logger.warning("Email type and email data are required for sending emails")
